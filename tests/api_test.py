import numpy as np
<<<<<<< HEAD
=======
import random
import pytest
from requests import HTTPError
>>>>>>> b1f7a5be
from manifold import api


def test_get_user_by_name():
    user = api.get_user_by_name("vluzko")
    assert user.username == "vluzko"
    assert user.id == "acvO0NAsghTTgGjnsdwt94O44OT2"


def test_get_user_by_id():
    user = api.get_user_by_id("acvO0NAsghTTgGjnsdwt94O44OT2")
    assert user.username == "vluzko"
    assert user.id == "acvO0NAsghTTgGjnsdwt94O44OT2"


def test_get_users():
    api.get_users()


def test_get_markets():
    markets = api.get_markets()
    for market in markets:
        assert market.bets is None
        assert market.comments is None


def test_get_market():
    market = api.get_market("6qEWrk0Af7eWupuSWxQm")
    assert market.bets is not None
    assert market.comments is not None


def test_by_slug():
    market = api.get_slug("will-any-model-pass-an-undergrad-pr")
    assert market.createdTime == 1657570778443
    assert (
        market.question
        == 'Will any model pass an "undergrad proofs exam" Turing test by 2027?'
    )


def test_get_bets():
    bets = api.get_bets()


def test_broken():
    # If this stops breaking, the API has been updated
    with pytest.raises(HTTPError):
        market = api.get_market("YVDsNCQWr7hUrAiFiKIV")


def test_get_free_response():
    market = api.get_market("kbCU0NTSe22jMWWwD4i5")
    assert (
        market.question
        == "When will 100 babies be born whose embryos were selected for genetic scores for intelligence?"
    )
    assert market.createdTime == 1656552954430
    assert len(market.answers) >= 5


def test_get_market_noisy():
    """Randomly sample k markets and check the data matches no matter how we get it"""
    k = 25
    markets = api.get_markets()
    choices = random.sample(range(len(markets)), k)

    for i in choices:
        lite_market = markets[i]
        full_market_id = api.get_market(lite_market.id)
        full_market_slug = api.get_slug(lite_market.slug)
        assert full_market_id == full_market_slug
        assert full_market_id.question == lite_market.question


def test_get_probabilities():
    """Grabs a closed market and checks it
    Could break if the market ever gets deleted.
    """
    # Permalink: https://manifold.markets/guzey/will-i-create-at-least-one-more-pre
<<<<<<< HEAD
    market_id = '8Lt9ZTHCPCK58gtn0Y8n'
=======
    market_id = "8Lt9ZTHCPCK58gtn0Y8n"
>>>>>>> b1f7a5be
    market = api.get_market(market_id)
    times, probs = market.get_updates()
    assert len(times) == len(probs) == 23
    assert probs[0] == 0.33
    assert times[0] == market.createdTime

    assert np.isclose(probs[-1], 0.56, atol=0.01)
<<<<<<< HEAD
    assert times[-1] == 1652147977243
=======
    assert times[-1] == 1652147977243


def test_get_all_markets():
    markets = api.get_all_markets()
    for market in markets:
        assert market.bets is None
        assert market.comments is None
>>>>>>> b1f7a5be
<|MERGE_RESOLUTION|>--- conflicted
+++ resolved
@@ -1,10 +1,7 @@
 import numpy as np
-<<<<<<< HEAD
-=======
 import random
 import pytest
 from requests import HTTPError
->>>>>>> b1f7a5be
 from manifold import api
 
 
@@ -85,11 +82,7 @@
     Could break if the market ever gets deleted.
     """
     # Permalink: https://manifold.markets/guzey/will-i-create-at-least-one-more-pre
-<<<<<<< HEAD
-    market_id = '8Lt9ZTHCPCK58gtn0Y8n'
-=======
     market_id = "8Lt9ZTHCPCK58gtn0Y8n"
->>>>>>> b1f7a5be
     market = api.get_market(market_id)
     times, probs = market.get_updates()
     assert len(times) == len(probs) == 23
@@ -97,9 +90,6 @@
     assert times[0] == market.createdTime
 
     assert np.isclose(probs[-1], 0.56, atol=0.01)
-<<<<<<< HEAD
-    assert times[-1] == 1652147977243
-=======
     assert times[-1] == 1652147977243
 
 
@@ -107,5 +97,4 @@
     markets = api.get_all_markets()
     for market in markets:
         assert market.bets is None
-        assert market.comments is None
->>>>>>> b1f7a5be
+        assert market.comments is None